from Parser import parser as parser
from Parser import RDDLReader as RDDLReader
import Grounder.RDDLGrounder as RDDLGrounder
from Simulator.RDDLSimulator import RDDLSimulator

DOMAIN = 'power_unit_commitment.rddl'

# DOMAIN = 'ThiagosReservoir.rddl'
# DOMAIN = 'Thiagos_Mars_Rover.rddl'
# DOMAIN = 'dbn_prop.rddl'
# DOMAIN = 'RamMod_Thiagos_HVAC.rddl'
DOMAIN = 'RamMod_smaller_Thiagos_HVAC.rddl'
# DOMAIN = 'RamMod_Thiagos_HVAC_grounded.rddl'

# DOMAIN = 'Thiagos_HVAC.rddl'
# DOMAIN = 'Thiagos_HVAC_grounded.rddl'
# DOMAIN = 'wildfire_mdp.rddl'


def main():

    MyReader = RDDLReader.RDDLReader('RDDL/' + DOMAIN)
    # MyReader = RDDLReader.RDDLReader('RDDL/power_unit_commitment_domain.rddl',
    #                                  'RDDL/power_unit_commitment_instance.rddl')
    domain = MyReader.rddltxt

    MyLexer = parser.RDDLlex()
    MyLexer.build()
    MyLexer.input(domain)
    # [token for token in MyLexer._lexer]

    # build parser - built in lexer, non verbose
    MyRDDLParser = parser.RDDLParser(None, False)
    MyRDDLParser.build()

    # parse RDDL file
    rddl_ast = MyRDDLParser.parse(domain)

    # MyXADDTranslator = XADDTranslator(rddl_ast)
    # MyXADDTranslator.Translate()

    from pprint import pprint
    grounder = RDDLGrounder.RDDLGroundedGrounder(rddl_ast)
<<<<<<< HEAD
    # grounder = RDDLGrounder(rddl_ast)
=======
>>>>>>> f1a97094
    model = grounder.Ground()
    pprint(vars(model))
    
    good_policy = True
    sampler = RDDLSimulator(model)
    loops = 1
    
    print('\nstarting simulation')
    for h in range(loops):
        state = sampler.reset_state()
        total_reward = 0.
        for _ in range(2000):
            sampler.check_state_invariants()
            sampler.check_action_preconditions()
            actions = {'AIR_r1': 0., 'AIR_r2': 0., 'AIR_r3': 0.}
            if good_policy:
                if state['TEMP_r1'] < 20.5:
                    actions['AIR_r1'] = 5.
                if state['TEMP_r2'] < 20.5:
                    actions['AIR_r2'] = 5.
                if state['TEMP_r3'] < 20.5:
                    actions['AIR_r3'] = 5.
                if state['TEMP_r1'] > 23.:
                    actions['AIR_r1'] = 0.
                if state['TEMP_r2'] > 23.:
                    actions['AIR_r2'] = 0.
                if state['TEMP_r3'] > 23.:
                    actions['AIR_r3'] = 0.
            state = sampler.sample_next_state(actions)
            reward = sampler.sample_reward()
            sampler.update_state()
            if h == 0:
                print('state = {}'.format(state))
                print('reward = {}'.format(reward))
                print('derived = {}'.format(model.derived))
                print('interm = {}'.format(model.interm))
                print('')
            total_reward += reward
        print('trial {}, total reward {}'.format(h, total_reward))
        
    # grounder = RDDLGrounder.RDDLGrounder(rddl_ast)
    # grounder.Ground()
    # pprint(vars(grounder))
    
    # grounder.InitGround()

    grounder2 = RDDLGrounder.RDDLGrounder(rddl_ast)
    model2 = grounder2.Ground()


    # generator = RDDLGenerator.RDDLGenerator(rddl_ast)
    # rddl = generator.GenerateRDDL()
<<<<<<< HEAD
    # print(rddl)

    print("reached end of test.py")
=======
    
>>>>>>> f1a97094

if __name__ == "__main__":
    main()
<|MERGE_RESOLUTION|>--- conflicted
+++ resolved
@@ -41,10 +41,6 @@
 
     from pprint import pprint
     grounder = RDDLGrounder.RDDLGroundedGrounder(rddl_ast)
-<<<<<<< HEAD
-    # grounder = RDDLGrounder(rddl_ast)
-=======
->>>>>>> f1a97094
     model = grounder.Ground()
     pprint(vars(model))
     
@@ -97,13 +93,9 @@
 
     # generator = RDDLGenerator.RDDLGenerator(rddl_ast)
     # rddl = generator.GenerateRDDL()
-<<<<<<< HEAD
-    # print(rddl)
+    
 
     print("reached end of test.py")
-=======
-    
->>>>>>> f1a97094
 
 if __name__ == "__main__":
     main()
